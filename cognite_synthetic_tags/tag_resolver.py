--- conflicted
+++ resolved
@@ -1,7 +1,6 @@
 from __future__ import annotations
 
 from collections import defaultdict
-from contextlib import suppress
 from typing import Any, Dict, List, Optional, Set, Tuple, cast
 
 import pandas as pd
@@ -186,12 +185,7 @@
         return tags
 
     def _get_item_value_store(self, item: Any) -> str:
-<<<<<<< HEAD
-        store_key = getattr(item, "store", None) or self._default_store_key
-=======
-        store_key = self._default_store_key
-        store_key = getattr(item, "store", None) or store_key
->>>>>>> 8bd4e903
+        store_key = getattr(item, "store", self._default_store_key)
         if store_key not in self.data_stores:
             raise ValueError(
                 f"Unknown value store '{store_key}' for tag '{item}'."
@@ -307,9 +301,7 @@
         # convert any non-series items to series:
         #   (repeat the item for every index)
         all_series: List[pd.Series] = [
-            val
-            if isinstance(val, pd.Series)
-            else pd.Series(val, index=index)
+            val if isinstance(val, pd.Series) else pd.Series(val, index=index)
             for val in data
         ]
 
